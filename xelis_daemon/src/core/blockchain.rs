--- conflicted
+++ resolved
@@ -610,15 +610,11 @@
         }
 
         // if block is alone at its height, it is a sync block
-<<<<<<< HEAD
-        let tips_at_height = provider.get_blocks_at_height(block_height).await?;
-=======
         let tips_at_height = storage.get_blocks_at_height(block_height).await?;
         // This may be an issue with orphaned blocks, we can't rely on this
         // if tips_at_height.len() == 1 {
         //     return Ok(true)
         // }
->>>>>>> f67966bd
 
         // if block is not alone at its height and they are ordered (not orphaned), it can't be a sync block
         let mut blocks_in_main_chain = 0;
@@ -650,17 +646,10 @@
         for pre_hash in pre_blocks {
             // We compare only against block ordered otherwise we can have desync between node which could lead to fork
             // This is rare event but can happen
-<<<<<<< HEAD
             if provider.is_block_topological_ordered(&hash).await {
                 let cumulative_difficulty = provider.get_cumulative_difficulty_for_block_hash(&hash).await?;
                 if cumulative_difficulty >= sync_block_cumulative_difficulty {
                     warn!("Block {} at height {} is not a sync block, it has lower cumulative difficulty than block {} at height {}", hash, block_height, hash, i);
-=======
-            if storage.is_block_topological_ordered(&pre_hash).await {
-                let cumulative_difficulty = storage.get_cumulative_difficulty_for_block_hash(&pre_hash).await?;
-                if cumulative_difficulty >= sync_block_cumulative_difficulty {
-                    warn!("Block {} is not a sync block because of cumulative difficulty of {}", hash, pre_hash);
->>>>>>> f67966bd
                     return Ok(false)
                 }
             }
